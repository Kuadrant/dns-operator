apiVersion: operators.coreos.com/v1alpha1
kind: ClusterServiceVersion
metadata:
  annotations:
    alm-examples: |-
      [
        {
          "apiVersion": "kuadrant.io/v1alpha1",
          "kind": "DNSRecord",
          "metadata": {
            "labels": {
              "app.kubernetes.io/created-by": "dns-operator",
              "app.kubernetes.io/instance": "dnsrecord-sample",
              "app.kubernetes.io/managed-by": "kustomize",
              "app.kubernetes.io/name": "dnsrecord",
              "app.kubernetes.io/part-of": "dns-operator"
            },
            "name": "dnsrecord-sample"
          },
          "spec": {
            "endpoints": [
              {
                "dnsName": "dnsrecord-simple.example.com",
                "recordTTL": 60,
                "recordType": "A",
                "targets": [
                  "52.215.108.61",
                  "52.30.101.221"
                ]
              }
            ],
            "managedZone": {
              "name": "managedzone-sample"
            }
          }
        },
        {
          "apiVersion": "kuadrant.io/v1alpha1",
          "kind": "ManagedZone",
          "metadata": {
            "labels": {
              "app.kubernetes.io/created-by": "dns-operator",
              "app.kubernetes.io/instance": "managedzone-sample",
              "app.kubernetes.io/managed-by": "kustomize",
              "app.kubernetes.io/name": "managedzone",
              "app.kubernetes.io/part-of": "dns-operator"
            },
            "name": "managedzone-sample"
          },
          "spec": {
            "description": "My managed domain",
            "domainName": "example.com"
          }
        }
      ]
    capabilities: Basic Install
    categories: Integration & Delivery
<<<<<<< HEAD
    containerImage: quay.io/kuadrant/dns-operator:v0.4.0-alpha1
    createdAt: "2024-07-22T15:35:33Z"
=======
    containerImage: quay.io/kuadrant/dns-operator:latest
    createdAt: "2024-08-12T10:16:02Z"
>>>>>>> 99185ba8
    description: A Kubernetes Operator to manage the lifecycle of DNS resources
    operators.operatorframework.io/builder: operator-sdk-v1.34.1
    operators.operatorframework.io/project_layout: go.kubebuilder.io/v4
    repository: https://github.com/kuadrant/dns-operator
    support: kuadrant
  name: dns-operator.v0.4.0-alpha1
  namespace: placeholder
spec:
  apiservicedefinitions: {}
  customresourcedefinitions:
    owned:
    - description: DNSRecord is the Schema for the dnsrecords API
      displayName: DNSRecord
      kind: DNSRecord
      name: dnsrecords.kuadrant.io
      version: v1alpha1
    - description: ManagedZone is the Schema for the managedzones API
      displayName: Managed Zone
      kind: ManagedZone
      name: managedzones.kuadrant.io
      version: v1alpha1
  description: A Kubernetes Operator to manage the lifecycle of DNS resources
  displayName: DNS Operator
  icon:
  - base64data: iVBORw0KGgoAAAANSUhEUgAAAMgAAADICAIAAAAiOjnJAAAHCklEQVR4nOzc72tWdQPH8e+tm/ecXGNO77mb3beZLgtkDxpCgT4IBBFqJT1YRqFS5oMS/BG5ioqhUc3IFKwHpqHSg9qDsCwIQeiBQoEotISyzcwa6bI5Nlyms8X4Lp1u1zzXub6f8/2ea+/XH3DO58GbXeec69opGhgYMIBrE3wPQGEiLEgQFiQICxKEBQnCggRhQYKwIEFYkCAsSBAWJAgLEoQFCcKCBGFBgrAgQViQICxIEBYkCAsShAUJwoIEYUGCsCBBWJAgLEgQFiQICxKEBQnCggRhQYKwIEFYkCAsSBAWJAgLEoQFCcKCBGFBgrAgQViQICxIEBYkCAsShAUJwoIEYUGCsCBR5HtAJI89uqytvT2fI2zetHnxkiXuFgn1d3eead44s3FLUXml7y3xpSOstvb24998m88Rurq63M0R6u/uPPlkw6VjZy+dbJi7uyW9bfFRGJBrVRljLh07++Mrz/heFB9hhWJ4VVbvgdZTL6z0Oio+wgrCyKqs7g+/+mX7855G5YWw/MtWldW5bf/5lh2Jj8oXYXk2dlVWR/POvtbDCY5ygLB8ilKVMeZq1+X2Dev7uzuT2uUAYXkTsSrrSltv+/o0XcgTlh85VWVd/PLUufdfU45yibA8iFGV1bF5X1outggraX2th+NVZZ1uesn1IgnCSlRf6+EfVj4duyr7RD4VT7YIKzm2qqtdl/M8Tue2/X/+dMLRKBXCSoirqqzTTc85OY4OYSXBbVX2DrH7iw9cHU2BsOScV2X9/NZ2twd0i7C0RFXZR6Yhf4dIWEK6qqyO5p3Bfs9DWCrqqux3iGf3btUdPx+EJZFAVdaFzw6pTxEPYbmXWFUhX2kRlmNJVmX9+t7exM4VHWG5lHxV9o9Wz5EDSZ4xCsJyxktV1rmP9iV/0rERlhseq7L/zxPacwfCcsBvVdbvH+/yePaRCCtfIVQ1GNbnB/0OuAlh5SWQquzvtIL6LQ1hxRdOVVb3oU98T7iOsGIKrarQPg0JK44Aq7KfhuHcGxJWzsKsyuo+2OJ7whDCyk3IVRljeo4f9T1hCGHl4HzLju8eXBVsVcaYi0dDuTEkrKjOt+w40xji7wiGu9LWG8hlFmFFkoqqrL4TX/ueYAgrkhRVNXiZdfSI7wmGsG4tXVUZY/7I7/XSrhDWWFJX1eBlVsdvvicYwhpLGquyj0l9TzCElVVKq7JCeNURYY0i1VUZY/p7LvieQFgjpL2qwev371t9TyCsGxVAVYPX7709vicQ1jCFUVUgCGtIIVUVwqMswjIFVpUx5q/ei74nEFbBVRWI8R4WVYmM67CoSmdchwWdcR3W9IY1M5vX+F5RmMZ1WLSlM97Doi0RwjKF19aEzBTfEwjrH4XU1uQ5c3xPIKxhCqkt7wjrBoXRVnGmzPcEwhqhANqafGet7wmENZq0t1VUNtX3BMLKItVtldYu9D2BsLJLaVsldVW+JxjCuoU0tlVc/R/fEwxh3Vrq2grhIRZhRZKutsrmL/A9wRBWVClqq3TePb4nGMLKQSraKq7JFJVX+l5hCCs30xvW3PXprokVk3wPyWrK/Hm+JwwhrNyU1i68Y8+7wbZVdvd83xOGEFbOQm6rfHGD7wlDCCuOMNsqqasK5AKLsOILsK1p9y/2PeE6woovtLbKFz3ke8J1hJWXcNoqqav6922h3BISlgOBtBXU5yBhuRFCW9MeXuXx7CMRlht+28rU14ZzP2gRljMe25rxyPLkTzo2wnLJS1vFNZmyBfVJnjEKwnIs+bb++9SKxM4VHWG5l2RbxTWZ6Q0h/uaCsCQSa2vqA4vUp4iHsFQSaGtixaSqFRt0x88HYQmp26puXB3aU4ZrCEtL11awV1cWYcmJ2vr/s2vdHtAtwkqC87am3De7fMnjro6mQFgJcdvWrKY3nRxHh7CS46qtynVLg/qFzKgIK1G2rXxer1BSV/W/tW84HSVBWEkrrV04d3dL7LZmNb3qepEEYXlQVF4Zr63ql5eH8IqiKAjLjxhtZeprZzzxonKUS4TlTU5tFddkbt/0jn6UM4TlU8S2JlZMmrP17WC/vRkVYXkWpa3qxtVpubS6hrD8G7utynVLQ/5OMBvCCkK2tsqX3ZuKp1YjEVYoRraVqa+d/foer6PiI6yADG+rpK4qXbeBNynyPSCSmrxf2FpRUeFoi5Zt60zzxpmNW9J1G3iTfw0MDPjegALERyEkCAsShAUJwoIEYUGCsCBBWJAgLEgQFiQICxKEBQnCggRhQYKwIEFYkCAsSBAWJAgLEoQFCcKCBGFBgrAgQViQICxIEBYkCAsShAUJwoIEYUGCsCBBWJAgLEgQFiQICxKEBQnCggRhQYKwIEFYkCAsSBAWJAgLEoQFCcKCBGFBgrAgQViQICxI/B0AAP//uLJ9vDn6iowAAAAASUVORK5CYII=
    mediatype: image/png
  install:
    spec:
      clusterPermissions:
      - rules:
        - apiGroups:
          - ""
          resources:
          - secrets
          verbs:
          - get
          - list
          - watch
        - apiGroups:
          - kuadrant.io
          resources:
          - dnsrecords
          verbs:
          - create
          - delete
          - get
          - list
          - patch
          - update
          - watch
        - apiGroups:
          - kuadrant.io
          resources:
          - dnsrecords/finalizers
          verbs:
          - update
        - apiGroups:
          - kuadrant.io
          resources:
          - dnsrecords/status
          verbs:
          - get
          - patch
          - update
        - apiGroups:
          - kuadrant.io
          resources:
          - managedzones
          verbs:
          - create
          - delete
          - get
          - list
          - patch
          - update
          - watch
        - apiGroups:
          - kuadrant.io
          resources:
          - managedzones/finalizers
          verbs:
          - update
        - apiGroups:
          - kuadrant.io
          resources:
          - managedzones/status
          verbs:
          - get
          - patch
          - update
        serviceAccountName: dns-operator-controller-manager
      deployments:
      - label:
          app.kubernetes.io/component: manager
          app.kubernetes.io/created-by: dns-operator
          app.kubernetes.io/instance: controller-manager
          app.kubernetes.io/managed-by: kustomize
          app.kubernetes.io/name: deployment
          app.kubernetes.io/part-of: dns-operator
          control-plane: dns-operator-controller-manager
        name: dns-operator-controller-manager
        spec:
          replicas: 1
          selector:
            matchLabels:
              control-plane: dns-operator-controller-manager
          strategy: {}
          template:
            metadata:
              annotations:
                kubectl.kubernetes.io/default-container: manager
              labels:
                control-plane: dns-operator-controller-manager
            spec:
              containers:
              - args:
                - --metrics-bind-address=:8080
                - --leader-elect
                command:
                - /manager
                env:
                - name: WATCH_NAMESPACES
                image: quay.io/kuadrant/dns-operator:v0.4.0-alpha1
                livenessProbe:
                  httpGet:
                    path: /healthz
                    port: 8081
                  initialDelaySeconds: 15
                  periodSeconds: 20
                name: manager
                ports:
                - containerPort: 8080
                  name: metrics
                readinessProbe:
                  httpGet:
                    path: /readyz
                    port: 8081
                  initialDelaySeconds: 5
                  periodSeconds: 10
                resources:
                  limits:
                    cpu: 200m
                    memory: 128Mi
                  requests:
                    cpu: 10m
                    memory: 64Mi
                securityContext:
                  allowPrivilegeEscalation: false
                  capabilities:
                    drop:
                    - ALL
              securityContext:
                runAsNonRoot: true
              serviceAccountName: dns-operator-controller-manager
              terminationGracePeriodSeconds: 10
      permissions:
      - rules:
        - apiGroups:
          - ""
          resources:
          - configmaps
          verbs:
          - get
          - list
          - watch
          - create
          - update
          - patch
          - delete
        - apiGroups:
          - coordination.k8s.io
          resources:
          - leases
          verbs:
          - get
          - list
          - watch
          - create
          - update
          - patch
          - delete
        - apiGroups:
          - ""
          resources:
          - events
          verbs:
          - create
          - patch
        serviceAccountName: dns-operator-controller-manager
    strategy: deployment
  installModes:
  - supported: false
    type: OwnNamespace
  - supported: false
    type: SingleNamespace
  - supported: false
    type: MultiNamespace
  - supported: true
    type: AllNamespaces
  keywords:
  - dns
  - kuadrant
  links:
  - name: DNS Operator
    url: https://github.com/Kuadrant/dns-operator
  maintainers:
  - email: mnairn@redhat.com
    name: Michael Nairn
  - email: pbrookes@redhat.com
    name: Phil Brookes
  - email: cbrookes@redhat.com
    name: Craig Brookes
  maturity: alpha
  minKubeVersion: 1.8.0
  provider:
    name: Red Hat
  replaces: dns-operator.v0.3.0
  version: 0.4.0-alpha1<|MERGE_RESOLUTION|>--- conflicted
+++ resolved
@@ -55,19 +55,14 @@
       ]
     capabilities: Basic Install
     categories: Integration & Delivery
-<<<<<<< HEAD
-    containerImage: quay.io/kuadrant/dns-operator:v0.4.0-alpha1
-    createdAt: "2024-07-22T15:35:33Z"
-=======
     containerImage: quay.io/kuadrant/dns-operator:latest
     createdAt: "2024-08-12T10:16:02Z"
->>>>>>> 99185ba8
     description: A Kubernetes Operator to manage the lifecycle of DNS resources
-    operators.operatorframework.io/builder: operator-sdk-v1.34.1
+    operators.operatorframework.io/builder: operator-sdk-v1.33.0
     operators.operatorframework.io/project_layout: go.kubebuilder.io/v4
     repository: https://github.com/kuadrant/dns-operator
     support: kuadrant
-  name: dns-operator.v0.4.0-alpha1
+  name: dns-operator.v0.0.0
   namespace: placeholder
 spec:
   apiservicedefinitions: {}
@@ -184,7 +179,7 @@
                 - /manager
                 env:
                 - name: WATCH_NAMESPACES
-                image: quay.io/kuadrant/dns-operator:v0.4.0-alpha1
+                image: quay.io/kuadrant/dns-operator:latest
                 livenessProbe:
                   httpGet:
                     path: /healthz
@@ -278,5 +273,4 @@
   minKubeVersion: 1.8.0
   provider:
     name: Red Hat
-  replaces: dns-operator.v0.3.0
-  version: 0.4.0-alpha1+  version: 0.0.0